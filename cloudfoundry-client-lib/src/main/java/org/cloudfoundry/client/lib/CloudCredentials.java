/*
 * Copyright 2009-2012 the original author or authors.
 *
 * Licensed under the Apache License, Version 2.0 (the "License");
 * you may not use this file except in compliance with the License.
 * You may obtain a copy of the License at
 *
 *      http://www.apache.org/licenses/LICENSE-2.0
 *
 * Unless required by applicable law or agreed to in writing, software
 * distributed under the License is distributed on an "AS IS" BASIS,
 * WITHOUT WARRANTIES OR CONDITIONS OF ANY KIND, either express or implied.
 * See the License for the specific language governing permissions and
 * limitations under the License.
 */

package org.cloudfoundry.client.lib;

import org.springframework.security.oauth2.common.OAuth2AccessToken;

/**
 * Class that encapsulates credentials used for authentication
 *
 * @author Thomas Risberg
 */
public class CloudCredentials {

<<<<<<< HEAD
	private boolean refreshable = true;

	private String email;

	private String password;

	private String clientId = "cf";

	private String clientSecret = "";

	private OAuth2AccessToken token;

	private String proxyUser;

	/**
	 * Create credentials using email and password.
	 *
	 * @param email email to authenticate with
	 * @param password the password
	 */
	public CloudCredentials(String email, String password) {
		this.email = email;
		this.password = password;
	}

	/**
	 * Create credentials using email, password, and client ID.
	 *
	 * @param email email to authenticate with
	 * @param password the password
	 * @param clientId the client ID to use for authorization
	 */
	public CloudCredentials(String email, String password, String clientId) {
		this.email = email;
		this.password = password;
		this.clientId = clientId;
	}

	/**
	 * Create credentials using email, password and client ID.
	 * @param email email to authenticate with
	 * @param password the password
	 * @param clientId the client ID to use for authorization
	 * @param clientSecret the secret for the given client
	 */
	public CloudCredentials(String email, String password, String clientId, String clientSecret) {
		this.email = email;
		this.password = password;
		this.clientId = clientId;
		this.clientSecret = clientSecret;
	}

	/**
	 * Create credentials using a token.
	 *
	 * @param token token to use for authorization
	 */
	public CloudCredentials(OAuth2AccessToken token) {
		this.token = token;
	}

    /**
     * Create credentials using a token and indicates if the token is
     * refreshable or not.
     *
     * @param token token to use for authorization
     * @param refreshable indicates if the token can be refreshed or not
     */
    public CloudCredentials(OAuth2AccessToken token, boolean refreshable) {
        this.token = token;
        this.refreshable=refreshable;
    }

	/**
	 * Create credentials using a token.
	 *
	 * @param token token to use for authorization
	 * @param clientId the client ID to use for authorization
	 */
	public CloudCredentials(OAuth2AccessToken token, String clientId) {
		this.token = token;
		this.clientId = clientId;
	}

	/**
	 * Create credentials using a token.
	 *
	 * @param token token to use for authorization
	 * @param clientId the client ID to use for authorization
	 * @param clientSecret the password for the specified client
	 */
	public CloudCredentials(OAuth2AccessToken token, String clientId, String clientSecret) {
		this.token = token;
		this.clientId = clientId;
		this.clientSecret = clientSecret;
	}

	/**
	 * Create proxy credentials.
	 *
	 * @param cloudCredentials credentials to use
	 * @param proxyForUser user to be proxied
	 */
	public CloudCredentials(CloudCredentials cloudCredentials, String proxyForUser) {
		this.email = cloudCredentials.getEmail();
		this.password = cloudCredentials.getPassword();
		this.clientId = cloudCredentials.getClientId();
		this.token = cloudCredentials.getToken();
		this.proxyUser = proxyForUser;
	}

	/**
	 * Get the email.
	 *
	 * @return the email
	 */
	public String getEmail() {
		return email;
	}

	/**
	 * Get the password.
	 *
	 * @return the password
	 */
	public String getPassword() {
		return password;
	}

	/**
	 * Get the token.
	 *
	 * @return the token
	 */
	public OAuth2AccessToken getToken() {
		return token;
	}

	/**
	 * Get the client ID.
	 *
	 * @return the client ID
	 */
	public String getClientId() {
		return clientId;
	}

	/**
	 * Get the client secret
	 *
	 * @return the client secret
	 */
	public String getClientSecret() {
		return clientSecret;
	}

	/**
	 * Get the proxy user.
	 *
	 * @return the proxy user
	 */
	public String getProxyUser() {
		return proxyUser;
	}

	/**
	 * Is this a proxied set of credentials?
	 *
	 * @return whether a proxy user is set
	 */
	public boolean isProxyUserSet()  {
		return proxyUser != null;
	}

	/**
	 * Run commands as a different user.  The authenticated user must be
	 * privileged to run as this user.

	 * @param user the user to proxy for
	 * @return credentials for the proxied user
	 */
	public CloudCredentials proxyForUser(String user) {
		return new CloudCredentials(this, user);
	}

	/**
	 * Indicates weather the token stored in the cloud credentials can be
	 * refreshed or not. This is useful when the token stored in this
	 * object was obtained via implicit OAuth2 authentication and therefore
	 * can not be refreshed.
	 *
	 * @return weather the token can be refreshed
	 */
	public boolean isRefreshable() {
		return refreshable;
	}
=======
    private String clientId = "cf";

    private String clientSecret = "";

    private String email;

    private String password;

    private String proxyUser;

    private OAuth2AccessToken token;

    /**
     * Create credentials using email and password.
     *
     * @param email    email to authenticate with
     * @param password the password
     */
    public CloudCredentials(String email, String password) {
        this.email = email;
        this.password = password;
    }

    /**
     * Create credentials using email, password, and client ID.
     *
     * @param email    email to authenticate with
     * @param password the password
     * @param clientId the client ID to use for authorization
     */
    public CloudCredentials(String email, String password, String clientId) {
        this.email = email;
        this.password = password;
        this.clientId = clientId;
    }

    /**
     * Create credentials using email, password and client ID.
     *
     * @param email        email to authenticate with
     * @param password     the password
     * @param clientId     the client ID to use for authorization
     * @param clientSecret the secret for the given client
     */
    public CloudCredentials(String email, String password, String clientId, String clientSecret) {
        this.email = email;
        this.password = password;
        this.clientId = clientId;
        this.clientSecret = clientSecret;
    }

    /**
     * Create credentials using a token.
     *
     * @param token token to use for authorization
     */
    public CloudCredentials(OAuth2AccessToken token) {
        this.token = token;
    }

    /**
     * Create credentials using a token.
     *
     * @param token    token to use for authorization
     * @param clientId the client ID to use for authorization
     */
    public CloudCredentials(OAuth2AccessToken token, String clientId) {
        this.token = token;
        this.clientId = clientId;
    }

    /**
     * Create credentials using a token.
     *
     * @param token        token to use for authorization
     * @param clientId     the client ID to use for authorization
     * @param clientSecret the password for the specified client
     */
    public CloudCredentials(OAuth2AccessToken token, String clientId, String clientSecret) {
        this.token = token;
        this.clientId = clientId;
        this.clientSecret = clientSecret;
    }

    /**
     * Create proxy credentials.
     *
     * @param cloudCredentials credentials to use
     * @param proxyForUser     user to be proxied
     */
    public CloudCredentials(CloudCredentials cloudCredentials, String proxyForUser) {
        this.email = cloudCredentials.getEmail();
        this.password = cloudCredentials.getPassword();
        this.clientId = cloudCredentials.getClientId();
        this.token = cloudCredentials.getToken();
        this.proxyUser = proxyForUser;
    }

    /**
     * Get the client ID.
     *
     * @return the client ID
     */
    public String getClientId() {
        return clientId;
    }

    /**
     * Get the client secret
     *
     * @return the client secret
     */
    public String getClientSecret() {
        return clientSecret;
    }

    /**
     * Get the email.
     *
     * @return the email
     */
    public String getEmail() {
        return email;
    }

    /**
     * Get the password.
     *
     * @return the password
     */
    public String getPassword() {
        return password;
    }

    /**
     * Get the proxy user.
     *
     * @return the proxy user
     */
    public String getProxyUser() {
        return proxyUser;
    }

    /**
     * Get the token.
     *
     * @return the token
     */
    public OAuth2AccessToken getToken() {
        return token;
    }

    /**
     * Is this a proxied set of credentials?
     *
     * @return whether a proxy user is set
     */
    public boolean isProxyUserSet() {
        return proxyUser != null;
    }

    /**
     * Run commands as a different user.  The authenticated user must be privileged to run as this user.
     *
     * @param user the user to proxy for
     * @return credentials for the proxied user
     */
    public CloudCredentials proxyForUser(String user) {
        return new CloudCredentials(this, user);
    }
>>>>>>> 9ca6e8ba
}<|MERGE_RESOLUTION|>--- conflicted
+++ resolved
@@ -25,204 +25,6 @@
  */
 public class CloudCredentials {
 
-<<<<<<< HEAD
-	private boolean refreshable = true;
-
-	private String email;
-
-	private String password;
-
-	private String clientId = "cf";
-
-	private String clientSecret = "";
-
-	private OAuth2AccessToken token;
-
-	private String proxyUser;
-
-	/**
-	 * Create credentials using email and password.
-	 *
-	 * @param email email to authenticate with
-	 * @param password the password
-	 */
-	public CloudCredentials(String email, String password) {
-		this.email = email;
-		this.password = password;
-	}
-
-	/**
-	 * Create credentials using email, password, and client ID.
-	 *
-	 * @param email email to authenticate with
-	 * @param password the password
-	 * @param clientId the client ID to use for authorization
-	 */
-	public CloudCredentials(String email, String password, String clientId) {
-		this.email = email;
-		this.password = password;
-		this.clientId = clientId;
-	}
-
-	/**
-	 * Create credentials using email, password and client ID.
-	 * @param email email to authenticate with
-	 * @param password the password
-	 * @param clientId the client ID to use for authorization
-	 * @param clientSecret the secret for the given client
-	 */
-	public CloudCredentials(String email, String password, String clientId, String clientSecret) {
-		this.email = email;
-		this.password = password;
-		this.clientId = clientId;
-		this.clientSecret = clientSecret;
-	}
-
-	/**
-	 * Create credentials using a token.
-	 *
-	 * @param token token to use for authorization
-	 */
-	public CloudCredentials(OAuth2AccessToken token) {
-		this.token = token;
-	}
-
-    /**
-     * Create credentials using a token and indicates if the token is
-     * refreshable or not.
-     *
-     * @param token token to use for authorization
-     * @param refreshable indicates if the token can be refreshed or not
-     */
-    public CloudCredentials(OAuth2AccessToken token, boolean refreshable) {
-        this.token = token;
-        this.refreshable=refreshable;
-    }
-
-	/**
-	 * Create credentials using a token.
-	 *
-	 * @param token token to use for authorization
-	 * @param clientId the client ID to use for authorization
-	 */
-	public CloudCredentials(OAuth2AccessToken token, String clientId) {
-		this.token = token;
-		this.clientId = clientId;
-	}
-
-	/**
-	 * Create credentials using a token.
-	 *
-	 * @param token token to use for authorization
-	 * @param clientId the client ID to use for authorization
-	 * @param clientSecret the password for the specified client
-	 */
-	public CloudCredentials(OAuth2AccessToken token, String clientId, String clientSecret) {
-		this.token = token;
-		this.clientId = clientId;
-		this.clientSecret = clientSecret;
-	}
-
-	/**
-	 * Create proxy credentials.
-	 *
-	 * @param cloudCredentials credentials to use
-	 * @param proxyForUser user to be proxied
-	 */
-	public CloudCredentials(CloudCredentials cloudCredentials, String proxyForUser) {
-		this.email = cloudCredentials.getEmail();
-		this.password = cloudCredentials.getPassword();
-		this.clientId = cloudCredentials.getClientId();
-		this.token = cloudCredentials.getToken();
-		this.proxyUser = proxyForUser;
-	}
-
-	/**
-	 * Get the email.
-	 *
-	 * @return the email
-	 */
-	public String getEmail() {
-		return email;
-	}
-
-	/**
-	 * Get the password.
-	 *
-	 * @return the password
-	 */
-	public String getPassword() {
-		return password;
-	}
-
-	/**
-	 * Get the token.
-	 *
-	 * @return the token
-	 */
-	public OAuth2AccessToken getToken() {
-		return token;
-	}
-
-	/**
-	 * Get the client ID.
-	 *
-	 * @return the client ID
-	 */
-	public String getClientId() {
-		return clientId;
-	}
-
-	/**
-	 * Get the client secret
-	 *
-	 * @return the client secret
-	 */
-	public String getClientSecret() {
-		return clientSecret;
-	}
-
-	/**
-	 * Get the proxy user.
-	 *
-	 * @return the proxy user
-	 */
-	public String getProxyUser() {
-		return proxyUser;
-	}
-
-	/**
-	 * Is this a proxied set of credentials?
-	 *
-	 * @return whether a proxy user is set
-	 */
-	public boolean isProxyUserSet()  {
-		return proxyUser != null;
-	}
-
-	/**
-	 * Run commands as a different user.  The authenticated user must be
-	 * privileged to run as this user.
-
-	 * @param user the user to proxy for
-	 * @return credentials for the proxied user
-	 */
-	public CloudCredentials proxyForUser(String user) {
-		return new CloudCredentials(this, user);
-	}
-
-	/**
-	 * Indicates weather the token stored in the cloud credentials can be
-	 * refreshed or not. This is useful when the token stored in this
-	 * object was obtained via implicit OAuth2 authentication and therefore
-	 * can not be refreshed.
-	 *
-	 * @return weather the token can be refreshed
-	 */
-	public boolean isRefreshable() {
-		return refreshable;
-	}
-=======
     private String clientId = "cf";
 
     private String clientSecret = "";
@@ -232,6 +34,8 @@
     private String password;
 
     private String proxyUser;
+
+    private boolean refreshable = true;
 
     private OAuth2AccessToken token;
 
@@ -281,6 +85,17 @@
      */
     public CloudCredentials(OAuth2AccessToken token) {
         this.token = token;
+    }
+
+    /**
+     * Create credentials using a token and indicates if the token is refreshable or not.
+     *
+     * @param token       token to use for authorization
+     * @param refreshable indicates if the token can be refreshed or not
+     */
+    public CloudCredentials(OAuth2AccessToken token, boolean refreshable) {
+        this.token = token;
+        this.refreshable = refreshable;
     }
 
     /**
@@ -385,6 +200,16 @@
     }
 
     /**
+     * Indicates weather the token stored in the cloud credentials can be refreshed or not. This is useful when the
+     * token stored in this object was obtained via implicit OAuth2 authentication and therefore can not be refreshed.
+     *
+     * @return weather the token can be refreshed
+     */
+    public boolean isRefreshable() {
+        return refreshable;
+    }
+
+    /**
      * Run commands as a different user.  The authenticated user must be privileged to run as this user.
      *
      * @param user the user to proxy for
@@ -393,5 +218,4 @@
     public CloudCredentials proxyForUser(String user) {
         return new CloudCredentials(this, user);
     }
->>>>>>> 9ca6e8ba
 }