/*
 * Copyright 2009-2013 the original author or authors.
 *
 * Licensed under the Apache License, Version 2.0 (the "License");
 * you may not use this file except in compliance with the License.
 * You may obtain a copy of the License at
 *
 *      http://www.apache.org/licenses/LICENSE-2.0
 *
 * Unless required by applicable law or agreed to in writing, software
 * distributed under the License is distributed on an "AS IS" BASIS,
 * WITHOUT WARRANTIES OR CONDITIONS OF ANY KIND, either express or implied.
 * See the License for the specific language governing permissions and
 * limitations under the License.
 */

package org.cloudfoundry.client.lib;

import java.io.File;
import java.io.IOException;
import java.net.URL;
import java.util.List;
import java.util.Map;

import org.cloudfoundry.client.lib.archive.ApplicationArchive;
import org.cloudfoundry.client.lib.domain.ApplicationLog;
import org.cloudfoundry.client.lib.domain.ApplicationStats;
import org.cloudfoundry.client.lib.domain.CloudApplication;
import org.cloudfoundry.client.lib.domain.CloudDomain;
import org.cloudfoundry.client.lib.domain.CloudInfo;
import org.cloudfoundry.client.lib.domain.CloudOrganization;
import org.cloudfoundry.client.lib.domain.CloudQuota;
import org.cloudfoundry.client.lib.domain.CloudRoute;
import org.cloudfoundry.client.lib.domain.CloudService;
import org.cloudfoundry.client.lib.domain.CloudServiceBroker;
import org.cloudfoundry.client.lib.domain.CloudServiceOffering;
import org.cloudfoundry.client.lib.domain.CloudSpace;
import org.cloudfoundry.client.lib.domain.CloudStack;
import org.cloudfoundry.client.lib.domain.CrashesInfo;
import org.cloudfoundry.client.lib.domain.InstancesInfo;
import org.cloudfoundry.client.lib.domain.Staging;
import org.springframework.security.oauth2.common.OAuth2AccessToken;
import org.springframework.web.client.ResponseErrorHandler;

/**
 * The interface defining operations making up the Cloud Foundry Java client's API.
 *
 * @author Ramnivas Laddad
 * @author A.B.Srinivasan
 * @author Jennifer Hickey
 * @author Dave Syer
 * @author Thomas Risberg
 */
public interface CloudFoundryOperations {

	/**
	 * Override the default REST response error handler with a custom error handler.
	 *
	 * @param errorHandler
	 */
	void setResponseErrorHandler(ResponseErrorHandler errorHandler);

	/**
	 * Get the URL used for the cloud controller.
	 *
	 * @return the cloud controller URL
	 */
	URL getCloudControllerUrl();

	/**
	 * Get CloudInfo for the current cloud.
	 *
	 * @return CloudInfo object containing the cloud info
	 */
	CloudInfo getCloudInfo();

	/**
	 * Get list of CloudSpaces for the current cloud.
	 *
	 * @return List of CloudSpace objects containing the space info
	 */
	List<CloudSpace> getSpaces();

	/**
	 * Get list of CloudOrganizations for the current cloud.
	 *
	 * @return List of CloudOrganizations objects containing the organization info
	 */
	List<CloudOrganization> getOrganizations();

	/**
	 * Register new user account with the provided credentials.
	 *
	 * @param email the email account
	 * @param password the password
	 */
	void register(String email, String password);

	/**
	 * Update the password for the logged in user.
	 *
	 * @param newPassword the new password
	 */
	void updatePassword(String newPassword);

	/**
	 * Update the password for the logged in user using
	 * the username/old_password provided in the credentials.
	 *
	 * @param credentials current credentials
	 * @param newPassword the new password
	 */
	void updatePassword(CloudCredentials credentials, String newPassword);

	/**
	 * Unregister and log out the currently logged in user
	 */
	void unregister();

	/**
	 * Login using the credentials already set for the client.
	 *
	 * @return authentication token
	 */
	OAuth2AccessToken login();

	/**
	 * Logout closing the current session.
	 */
	void logout();

	/**
	 * Get all cloud applications.
	 *
	 * @return list of cloud applications
	 */
	List<CloudApplication> getApplications();

	/**
	 * Get cloud application with the specified name.
	 *
	 * @param appName name of the app
	 * @return the cloud application
	 */
	CloudApplication getApplication(String appName);

	/**
	 * Get application stats for the app with the specified name.
	 *
	 * @param appName name of the app
	 * @return the cloud application stats
	 */
	ApplicationStats getApplicationStats(String appName);

	/**
	 * Create application.
	 *
	 * @param appName application name
	 * @param staging staging info
	 * @param memory memory to use in MB
	 * @param uris list of URIs for the app
	 * @param serviceNames list of service names to bind to app
	 */
	void createApplication(String appName, Staging staging, Integer memory, List<String> uris,
                           List<String> serviceNames);

	/**
	 * Create application.
	 *
	 * @param appName      application name
	 * @param staging      staging info
	 * @param disk         disk quota to use in MB
	 * @param memory       memory to use in MB
	 * @param uris         list of URIs for the app
	 * @param serviceNames list of service names to bind to app
	 */
	public void createApplication(String appName, Staging staging, Integer disk, Integer memory, List<String> uris,
	                              List<String> serviceNames);

	/**
	 * Create a service.
	 *
	 * @param service cloud service info
	 */
	void createService(CloudService service);

	/**
	 * Create a user-provided service.
	 *
	 * @param service cloud service info
	 * @param credentials the user-provided service credentials
	 */
	void createUserProvidedService(CloudService service, Map<String, Object> credentials);

	/**
	 * Upload an application.
	 *
	 * @param appName application name
	 * @param file path to the application archive or folder
	 * @throws java.io.IOException
	 */
	void uploadApplication(String appName, String file) throws IOException;

	/**
	 * Upload an application to cloud foundry.
	 * @param appName the application name
	 * @param file the application archive or folder
	 * @throws java.io.IOException
	 */
	void uploadApplication(String appName, File file) throws IOException;

	/**
	 * Upload an application to cloud foundry.
	 * @param appName the application name
	 * @param file the application archive
	 * @param callback a callback interface used to provide progress information or <tt>null</tt>
	 * @throws java.io.IOException
	 */
	void uploadApplication(String appName, File file, UploadStatusCallback callback) throws IOException;

	/**
	 * Upload an application to cloud foundry.
	 * @param appName the application name
	 * @param archive the application archive
	 * @throws java.io.IOException
	 */
	void uploadApplication(String appName, ApplicationArchive archive) throws IOException;

	/**
	 * Upload an application to cloud foundry.
	 * @param appName the application name
	 * @param archive the application archive
	 * @param callback a callback interface used to provide progress information or <tt>null</tt>
	 * @throws java.io.IOException
	 */
	void uploadApplication(String appName, ApplicationArchive archive, UploadStatusCallback callback) throws IOException;

	/**
	 * Start application. May return starting info if the response obtained after the start request contains headers.
	 * If the response does not contain headers, null is returned instead.
	 *
	 * @param appName
	 *            name of application
	 * @return Starting info containing response headers, if headers are present in the response. If there are no headers, return null.
	 */
	StartingInfo startApplication(String appName);

	/**
	 * Debug application.
	 *
	 * @param appName name of application
	 * @param mode debug mode info
	 */
	void debugApplication(String appName, CloudApplication.DebugMode mode);

	/**
	 * Stop application.
	 *
	 * @param appName name of application
	 */
	void stopApplication(String appName);

	/**
	 * Restart application.
	 *
	 * @param appName name of application
	 */
	StartingInfo restartApplication(String appName);

	/**
	 * Delete application.
	 *
	 * @param appName name of application
	 */
	void deleteApplication(String appName);

	/**
	 * Delete all applications.
	 */
	void deleteAllApplications();

	/**
	 * Delete all services.
	 */
	void deleteAllServices();

	/**
	 * Update application disk quota.
	 *
	 * @param appName name of application
	 * @param disk new disk setting in MB
	 */
	void updateApplicationDiskQuota(String appName, int disk);

	/**
	 * Update application memory.
	 *
	 * @param appName name of application
	 * @param memory new memory setting in MB
	 */
	void updateApplicationMemory(String appName, int memory);

	/**
	 * Update application instances.
	 *
	 * @param appName name of application
	 * @param instances number of instances to use
	 */
	void updateApplicationInstances(String appName, int instances);

	/**
	 * Update application services.
	 *
	 * @param appName name of appplication
	 * @param services list of services that should be bound to app
	 */
	void updateApplicationServices(String appName, List<String> services);

	/**
	 * Update application staging information.
	 *
	 * @param appName name of appplication
	 * @param staging staging information for the app
	 */
	void updateApplicationStaging(String appName, Staging staging);

	/**
	 * Update application URIs.
	 *
	 * @param appName name of application
	 * @param uris list of URIs the app should use
	 */
	void updateApplicationUris(String appName, List<String> uris);

	/**
	 * Update application env using a map where the key specifies the name of the environment variable
	 * and the value the value of the environment variable..
	 *
	 * @param appName name of application
	 * @param env map of environment settings
	 */
	void updateApplicationEnv(String appName, Map<String, String> env);

	/**
	 * Update application env using a list of strings each with one environment setting.
	 *
	 * @param appName name of application
	 * @param env list of environment settings
	 */
	void updateApplicationEnv(String appName, List<String> env);


	/**
	 * Get logs from the deployed application. The logs
	 * will be returned in a Map keyed by the path of the log file
	 * (logs/stderr.log, logs/stdout.log).
	 * @param appName name of the application
	 * @return a Map containing the logs. The logs will be returned with the path to the log file used as the key and
	 * the full content of the log file will be returned as a String value for the corresponding key.
	 * @deprecated Use {@link #streamLogs(String, ApplicationLogListener)} or {@link #getRecentLogs(String)}
	 */
	Map<String, String> getLogs(String appName);
	
	/**
	 * Stream application logs produced <em>after</em> this method is called.
	 * 
	 * This method has 'tail'-like behavior. Every time there is a new log entry,
	 * it notifies the listener.
	 * 
	 * @param appName the name of the application
	 * @param listener listener object to be notified
	 * @return token than can be used to cancel listening for logs
	 */
	StreamingLogToken streamLogs(String appName, ApplicationLogListener listener);
	
	/**
	 * Stream recent log entries.
	 * 
	 * Stream logs that were recently produced for an app.
	 *
	 * @param appName the name of the application
	 * @return the list of recent log entries
	 */
	List<ApplicationLog> getRecentLogs(String appName);

	/**
	 * Get logs from most recent crash of the deployed application. The logs
	 * will be returned in a Map keyed by the path of the log file
	 * (logs/stderr.log, logs/stdout.log).
	 *
	 * @param appName name of the application
	 * @return a Map containing the logs. The logs will be returned with the path to the log file used as the key and
	 * the full content of the log file will be returned as a String value for the corresponding key.
	 * @deprecated Use {@link #streamLogs(String, ApplicationLogListener)} or {@link #getRecentLogs(String)}
	 */
	Map<String, String> getCrashLogs(String appName);
	
	/**
	 * Get the staging log while an application is starting. A null
	 * value indicates that no further checks for staging logs should occur as
	 * staging logs are no longer available.
	 * 
	 * @param info
	 *            starting information containing staging log file URL. Obtained
	 *            after starting an application.
	 * @param offset
	 *            starting position from where content should be retrieved.
	 * @return portion of the staging log content starting from the offset. It
	 *         may contain multiple lines. Returns null if no further content is
	 *         available.
	 */
	String getStagingLogs(StartingInfo info, int offset);


	/**
	 * Get the list of stacks available for staging applications.
	 *
	 * @return the list of available stacks
	 */
	List<CloudStack> getStacks();

	/**
	 * Get a stack by name.
	 *
	 * @param name the name of the stack to get
	 * @return the stack, or null if not found
	 */
	CloudStack getStack(String name);

	/**
	 * Get file from the deployed application.
	 *
	 * @param appName name of the application
	 * @param instanceIndex instance index
	 * @param filePath path to the file
	 * @return the contents of the file
	 */
	String getFile(String appName, int instanceIndex, String filePath);

	/**
	 * Get a the content, starting at a specific position, of a file from the deployed application.
	 *
	 * @param appName name of the application
	 * @param instanceIndex instance index
	 * @param filePath path to the file
	 * @param startPosition the starting position of the file contents (inclusive)
	 * @return the contents of the file
	 */
	String getFile(String appName, int instanceIndex, String filePath, int startPosition);

	/**
	 * Get a range of content of a file from the deployed application. The range begins at the specified startPosition
	 * and extends to the character at endPosition - 1.
	 *
	 * @param appName name of the application
	 * @param instanceIndex instance index
	 * @param filePath path to the file
	 * @param startPosition the starting position of the file contents (inclusive)
	 * @param endPosition the ending position of the file contents (exclusive)
	 * @return the contents of the file
	 */
	String getFile(String appName, int instanceIndex, String filePath, int startPosition, int endPosition);

	/**
	 * Get a the last bytes, with length as specified, of content of a file from the deployed application.
	 *
	 * @param appName name of the application
	 * @param instanceIndex instance index
	 * @param filePath path to the file
	 * @param length the length of the file contents to retrieve
	 * @return the contents of the file
	 */
	String getFileTail(String appName, int instanceIndex, String filePath, int length);

	/**
	 * Get list of cloud services.
	 *
	 * @return list of cloud services
	 */
	List<CloudService> getServices();

	/**
	 * Get cloud service.
	 *
	 * @param service name of service
	 * @return the cloud service info
	 */
	CloudService getService(String service);

	/**
	 * Delete cloud service.
	 *
	 * @param service name of service
	 */
	void deleteService(String service);

	/**
	 * Get all service offerings.
	 *
	 * @return list of service offerings
	 */
	List<CloudServiceOffering> getServiceOfferings();

	/**
	 * Get all service brokers.
	 *
	 * @return
	 */
	List<CloudServiceBroker> getServiceBrokers();

    /**
     * Get a service broker.
     *
     * @param name the service broker name
     * @return the service broker
     */
    CloudServiceBroker getServiceBroker(String name);

    /**
     * Create a service broker.
     *
     * @param serviceBroker cloud service broker info
     */
    void createServiceBroker(CloudServiceBroker serviceBroker);

    /**
     * Update a service broker (unchanged forces catalog refresh).
     *
     * @param serviceBroker cloud service broker info
     */
    void updateServiceBroker(CloudServiceBroker serviceBroker);

    /**
     * Delete a service broker.
     *
     * @param name the service broker name
     */
    void deleteServiceBroker(String name);


    /**
     * Service plans are private by default when a service broker's catalog is
     * fetched/updated. This method will update the visibility of all plans for
     * a broker to either public or private.
     *
     * @param name the service broker name
     * @param visibility true for public, false for private
     */
    void updateServicePlanVisibilityForBroker(String name, boolean visibility);

	/**
	 * Associate (provision) a service with an application.
	 *
	 * @param appName the application name
	 * @param serviceName the service name
	 */
	void bindService(String appName, String serviceName);

	/**
	 * Un-associate (unprovision) a service from an application.
	 * @param appName the application name
	 * @param serviceName the service name
	 */
	void unbindService(String appName, String serviceName);

	/**
	 * Get application instances info for application.
	 *
	 * @param appName name of application.
	 * @return instances info
	 */
	InstancesInfo getApplicationInstances(String appName);

	/**
	 * Get application instances info for application.
	 *
	 * @param app the application.
	 * @return instances info
	 */
	InstancesInfo getApplicationInstances(CloudApplication app);

	/**
	 * Get crashes info for application.
	 * @param appName name of application
	 * @return crashes info
	 */
	CrashesInfo getCrashes(String appName);

	/**
	 * Rename an application.
	 *
	 * @param appName the current name
	 * @param newName the new name
	 */
	void rename(String appName, String newName);

	/**
	 * Get list of all domain registered for the current organization.
	 *
	 * @return list of domains
	 */
	List<CloudDomain> getDomainsForOrg();

	/**
	 * Get list of all private domains.
	 *
	 * @return list of private domains
	 */
	List<CloudDomain> getPrivateDomains();

	/**
	 * Get list of all shared domains.
	 *
	 * @return list of shared domains
	 */
	List<CloudDomain> getSharedDomains();

	/**
	 * Get list of all domain shared and private domains.
	 *
	 * @return list of domains
	 */
	List<CloudDomain> getDomains();

	/**
	 * Gets the default domain for the current org, which is the first shared domain.
	 *
	 * @return the default domain
	 */
	CloudDomain getDefaultDomain();

	/**
	 * Add a private domain in the current organization.
	 *
	 * @param domainName the domain to add
	 */
	void addDomain(String domainName);

	/**
	 * Delete a private domain in the current organization.
	 *
	 * @param domainName the domain to remove
	 * @deprecated alias for {@link #deleteDomain}
	 */
	void removeDomain(String domainName);

	/**
	 * Delete a private domain in the current organization.
	 *
	 * @param domainName the domain to delete
	 */
	void deleteDomain(String domainName);

	/**
	 * Get the info for all routes for a domain.
	 *
	 * @param domainName the domain the routes belong to
	 * @return list of routes
	 */
	List<CloudRoute> getRoutes(String domainName);

	/**
	 * Register a new route to the a domain.
	 *
	 * @param host the host of the route to register
	 * @param domainName the domain of the route to register
	 */
	void addRoute(String host, String domainName);

	/**
	 * Delete a registered route from the space of the current session.
	 *
	 * @param host the host of the route to delete
	 * @param domainName the domain of the route to delete
	 */
	void deleteRoute(String host, String domainName);

	/**
	 * Register a new RestLogCallback
	 *
	 * @param callBack the callback to be registered
	 */
	void registerRestLogListener(RestLogCallback callBack);

	/**
	 * Un-register a RestLogCallback
	 *
	 * @param callBack the callback to be un-registered
	 */
	void unRegisterRestLogListener(RestLogCallback callBack);
<<<<<<< HEAD

=======
	
	/**
     * Get quota by name
     * 
     * @param quotaName
     * @param required
     * @return CloudQuota instance
     */
    CloudQuota getQuotaByName(String quotaName, boolean required);
    

    /**
     * Set quota to organization
     * 
     * @param orgName
     * @param quotaName
     */
    void setQuotaToOrg(String orgName, String quotaName) ;
    
    /**
     * Create quota
     * 
     * @param quota
     */
    void createQuota(CloudQuota quota);
    
    /**
     * Delete quota by name
     * 
     * @param quotaName
     */
    void deleteQuota(String quotaName);
	
	/**
	 * Get quota definitions
	 * 
	 * @return List<CloudQuota>
	 */
	List<CloudQuota> getQuotas();
	
	/**
	 * Update Quota definition
	 * 
	 * @param quota
	 * @param name
	 */
    void updateQuota(CloudQuota quota, String name);
>>>>>>> e1849f64
}<|MERGE_RESOLUTION|>--- conflicted
+++ resolved
@@ -688,9 +688,6 @@
 	 * @param callBack the callback to be un-registered
 	 */
 	void unRegisterRestLogListener(RestLogCallback callBack);
-<<<<<<< HEAD
-
-=======
 	
 	/**
      * Get quota by name
@@ -738,5 +735,5 @@
 	 * @param name
 	 */
     void updateQuota(CloudQuota quota, String name);
->>>>>>> e1849f64
+
 }